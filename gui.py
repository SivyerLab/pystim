--- conflicted
+++ resolved
@@ -14,99 +14,6 @@
 import cPickle
 import os
 
-<<<<<<< HEAD
-__author__  = "Alexander Tomlinson"
-__license__ = "GPL"
-__version__ = "1.0"
-__email__   = "tomlinsa@ohsu.edu"
-__status__  = "Beta"
-
-config_default_dict = dict(
-    pix_per_micron=1,
-    scale=1,
-    offset=[0, 0],
-    display_size=[400, 400],
-    position=[0, 0],
-    protocol_reps=1,
-    background=[-1, 0, -1],
-    fullscreen=False,
-    log=False,
-    screen_num=1,
-    gamma_correction='default',
-    trigger_wait=0.1,
-    shape='circle',
-    fill_mode='uniform',
-    orientation=0,
-    size=None,
-    outer_diameter=75,
-    inner_diameter=40,
-    check_size=None,
-    num_check=64,
-    delay=0,
-    duration=0.5,
-    location=None,
-    timing='step',
-    intensity=1,
-    alpha=1,
-    color=None,
-    color_mode='intensity',
-    image_channel='all',
-    fill_seed=1,
-    move_seed=1,
-    speed=10,
-    num_dirs=4,
-    start_dir=0,
-    start_radius=300,
-    travel_distance=50,
-    intensity_dir='both',
-    sf=1,
-    phase=None,
-    phase_speed=None,
-    contrast_channel='Green',
-    movie_filename=None,
-    movie_size=None,
-    period_mod=1,
-    image_size=None,
-    image_filename=None,
-    table_filename=None,
-    trigger=False,
-    move_delay=0,
-    num_jumps=5,
-    jump_delay=100,
-    force_stop=0,
-    pref_dir=-1,
-    defaults=None,
-    capture=False)
-
-def get_config_dict(config_file):
-    defaults = dict(zip(config_default_dict, map(str,
-                                                 config_default_dict.values())))
-    config = ConfigParser.ConfigParser(defaults=defaults)
-    config.read(config_file)
-
-    default_config_dict = {}
-
-    options = config.options('Defaults')
-
-    # make dict of options
-    for option in options:
-        default_config_dict[option] = config.get('Defaults', option)
-
-    # add GUI specific settings
-    default_config_dict['savedStimDir'] = config.get('GUI', 'savedStimDir')
-    default_config_dict['windowPos'] = config.get('GUI', 'windowPos')
-    default_config_dict['defaults'] = config.get('GUI', 'defaults')
-
-    # stab at casting non-strings
-    for key, value in default_config_dict.iteritems():
-        # first look for lists
-        if default_config_dict[key][0] == '[':
-            try:
-                # map to int
-                default_config_dict[key] = map(int, default_config_dict[
-                    key].strip('[]').split(','))
-            except ValueError:
-=======
 
 class Parameters(object):
     """
@@ -170,7 +77,6 @@
         if isinstance(value, basestring) and value != '':
             # first look for lists
             if value[0] == '[':
->>>>>>> f5a14d1b
                 try:
                     # map to int
                     value = map(int, value.strip('[]').split(','))
@@ -201,499 +107,6 @@
         else:
             pass
 
-<<<<<<< HEAD
-    return default_config_dict
-
-config_file = os.path.abspath('./psychopy/config.ini')
-# config_file = "C:\Users\Alex\PycharmProjects\StimulusProgram\psychopy\config.ini"
-
-config_dict = get_config_dict(config_file)
-
-gamma_file = os.path.abspath('./psychopy/data/gammaTables.txt')
-# gamma_file = "C:\Users\Alex\PycharmProjects\StimulusProgram\psychopy
-# \data\gammaTables.txt"
-if os.path.exists(gamma_file):
-    with open(gamma_file, 'rb') as f:
-        gamma_dict = cPickle.load(f)
-    gamma_mons = gamma_dict.keys()
-else:
-    gamma_mons = []
-
-shape_param = OrderedDict([
-    ('shape',
-     {'type'    : 'choice',
-      'label'   : 'shape',
-      'choices' : ['circle', 'rectangle', 'annulus'],
-      'default' : config_dict['shape'],
-      'is_child': False,
-      'children': {
-          'circle'   : ['outer_diameter'],
-          'rectangle': ['size'],
-          'annulus'  : ['inner_diameter', 'outer_diameter']
-      }}
-     ),
-
-    ('orientation',
-     {'type'    : 'text',
-      'label'   : 'orientation',
-      'default' : config_dict['orientation'],
-      'is_child': False}
-     ),
-
-    ('location',
-     {'type'    : 'list',
-      'label'   : 'location (um)',
-      'default' : config_dict['location'],
-      'is_child': False}
-     ),
-
-    ('size',
-     {'type'    : 'list',
-      'label'   : 'size (um)',
-      'default' : config_dict['size'],
-      'is_child': True}
-     ),
-
-    ('inner_diameter',
-     {'type'    : 'text',
-      'label'   : 'inner diameter (um)',
-      'default' : config_dict['inner_diameter'],
-      'is_child': True}
-     ),
-
-    ('outer_diameter',
-     {'type'    : 'text',
-      'label'   : 'outer diameter (um)',
-      'default' : config_dict['outer_diameter'],
-      'is_child': True}
-     ),
-])
-
-timing_param = OrderedDict([
-    # ('cycle_duration',
-    #  {'type'    : 'text',
-    #   'label'   : 'cycle duration',
-    #   'default' : 1,
-    #   'is_child': False}
-    #  ),
-
-    ('delay',
-     {'type'    : 'text',
-      'label'   : 'delay',
-      'default' : config_dict['delay'],
-      'is_child': False}
-     ),
-
-    ('duration',
-     {'type'    : 'text',
-      'label'   : 'duration',
-      'default' : config_dict['duration'],
-      'is_child': False}
-     ),
-
-    ('force_stop',
-     {'type'    : 'text',
-      'label'   : 'end (non 0 overrides)',
-      'default' : config_dict['force_stop'],
-      'is_child': False}
-     ),
-
-    ('trigger',
-     {'type'    : 'choice',
-      'label'   : 'trigger',
-      'choices' : ['True', 'False'],
-      'default' : config_dict['trigger'],
-      'is_child': False}
-     ),
-
-    # ('stim_reps',
-    #  {'type'    : 'text',
-    #   'label'   : 'stim repetitions',
-    #   'default' : 1,
-    #   'is_child': False}
-    #  ),
-])
-
-fill_param = OrderedDict([
-    ('color_mode',
-     {'type'    : 'choice',
-      'label'   : 'color mode',
-      'choices' : ['intensity', 'rgb'],
-      'default' : config_dict['color_mode'],
-      'is_child': False,
-      'children': {
-          'rgb'        : ['color', 'contrast_channel'],
-          'intensity'  : ['intensity', 'contrast_channel'],
-      }}
-     ),
-
-    ('color',
-     {'type'    : 'list',
-      'label'   : 'color (RGB)',
-      'default' : config_dict['color'],
-      'is_child': True}
-     ),
-
-    ('contrast_channel',
-     {'type'    : 'choice',
-      'label'   : 'channel',
-      'choices' : ['green', 'red', 'blue'],
-      'default' : config_dict['contrast_channel'],
-      'is_child': True}
-     ),
-
-    ('intensity',
-     {'type'    : 'text',
-      'label'   : 'intensity',
-      'default' : config_dict['intensity'],
-      'is_child': True}
-     ),
-
-    ('timing',
-     {'type'    : 'choice',
-      'label'   : 'timing',
-      'choices' : ['step', 'sine', 'square', 'sawtooth', 'linear'],
-      'default' : config_dict['timing'],
-      'is_child': False,
-      'children': {
-          'sine'    : ['period_mod', 'intensity_dir'],
-          'square'  : ['period_mod', 'intensity_dir'],
-          'sawtooth': ['period_mod', 'intensity_dir'],
-          'linear'  : ['intensity_dir']
-      }}
-     ),
-
-    ('fill_mode',
-     {'type'    : 'choice',
-      'label'   : 'fill mode',
-      'choices' : ['uniform', 'sine', 'square', 'concentric', 'checkerboard',
-                   'random', 'image', 'movie'],
-      'default' : config_dict['fill_mode'],
-      'is_child': False,
-      'children': {
-          'sine'        : ['intensity_dir', 'sf', 'phase', 'phase_speed'],
-          'square'      : ['intensity_dir', 'sf', 'phase', 'phase_speed'],
-          'concentric'  : ['intensity_dir', 'sf', 'phase', 'phase_speed'],
-          'checkerboard': ['check_size', 'num_check', 'phase', 'intensity_dir'],
-          'random'      : ['check_size', 'num_check', 'fill_seed', 'phase',
-                           'intensity_dir'],
-          'movie'       : ['movie_filename', 'movie_size'],
-          'image'       : ['image_filename', 'image_size', 'phase',
-                           'phase_speed', 'image_channel'],
-      }}
-     ),
-
-    ('alpha',
-     {'type'    : 'text',
-      'label'   : 'alpha',
-      'default' : config_dict['alpha'],
-      'is_child': False}
-     ),
-
-    ('intensity_dir',
-     {'type'    : 'choice',
-      'label'   : 'contrast dir',
-      'choices' : ['single', 'both'],
-      'default' : config_dict['intensity_dir'],
-      'is_child': True}
-     ),
-
-    ('sf',
-     {'type'    : 'text',
-      'label'   : 'spatial frequency',
-      'default' : config_dict['sf'],
-      'is_child': True}
-     ),
-
-    ('phase',
-     {'type'    : 'list',
-      'label'   : 'phase (cycles)',
-      'default' : config_dict['phase'],
-      'is_child': True}
-     ),
-
-    ('phase_speed',
-     {'type'    : 'list',
-      'label'   : 'phase speed (hz)',
-      'default' : config_dict['phase_speed'],
-      'is_child': True}
-     ),
-
-    ('image_channel',
-     {'type'    : 'choice',
-      'label'   : 'color channel',
-      'choices' : ['all', 'red', 'green', 'blue'],
-      'default' : config_dict['image_channel'],
-      'is_child': True}
-     ),
-
-    ('fill_seed',
-     {'type'    : 'text',
-      'label'   : 'fill seed',
-      'default' : config_dict['fill_seed'],
-      'is_child': True}
-     ),
-
-    ('check_size',
-     {'type'    : 'list',
-      'label'   : 'check size (xy um)',
-      'default' : config_dict['check_size'],
-      'is_child': True}
-     ),
-
-    ('num_check',
-     {'type'    : 'text',
-      'label'   : 'number of checks',
-      'default' : config_dict['num_check'],
-      'is_child': True}
-     ),
-
-    ('image_filename',
-     {'type'    : 'path',
-      'label'   : 'filename',
-      'default' : config_dict['image_filename'],
-      'is_child': True}
-     ),
-
-    ('image_size',
-     {'type'    : 'list',
-      'label'   : 'size (xy um)',
-      'default' : config_dict['image_size'],
-      'is_child': True}
-     ),
-
-    ('movie_filename',
-     {'type'    : 'path',
-      'label'   : 'filename',
-      'default' : config_dict['movie_filename'],
-      'is_child': True}
-     ),
-
-    ('movie_size',
-     {'type'    : 'list',
-      'label'   : 'movie size (xy)',
-      'default' : config_dict['movie_size'],
-      'is_child': True}
-     ),
-
-    ('period_mod',
-     {'type'    : 'text',
-      'label'   : 'frequency (hz)',
-      'default' : config_dict['period_mod'],
-      'is_child': True}
-     ),
-])
-
-motion_param = OrderedDict([
-    ('move_type',
-     {'type'    : 'choice',
-      'label'   : 'move type',
-      'choices' : ['static', 'moving', 'table', 'random'], #, 'jump'],
-      'default' : config_dict['move_type'],
-      'is_child': False,
-      'children': {
-          'moving': ['speed', 'start_dir', 'num_dirs', 'start_radius',
-                     'move_delay', 'ori_with_dir'],
-          'random': ['speed', 'travel_distance', 'move_seed'],
-          'table' : ['table_filename', 'start_dir', 'num_dirs', 'move_delay',
-                     'ori_with_dir'],
-          #'jump'  : ['num_jumps', 'jump_delay', 'move_seed'],
-      }}
-     ),
-
-    ('speed',
-     {'type'    : 'text',
-      'label'   : 'speed (um/s)',
-      'default' : config_dict['speed'],
-      'is_child': True}
-     ),
-
-    ('start_dir',
-     {'type'    : 'text',
-      'label'   : 'start direction',
-      'default' : config_dict['start_dir'],
-      'is_child': True}
-     ),
-
-    ('num_dirs',
-     {'type'    : 'text',
-      'label'   : 'number of dirs',
-      'default' : config_dict['num_dirs'],
-      'is_child': True}
-     ),
-
-    ('start_radius',
-     {'type'    : 'text',
-      'label'   : 'start radius (um)',
-      'default' : config_dict['start_radius'],
-      'is_child': True}
-     ),
-
-    ('move_delay',
-     {'type'    : 'text',
-      'label'   : 'move delay (s)',
-      'default' : config_dict['move_delay'],
-      'is_child': True}
-     ),
-
-    ('ori_with_dir',
-     {'type'    : 'choice',
-      'label'   : 'orient with dir',
-      'choices' : ['True', 'False'],
-      'default' : config_dict['ori_with_dir'],
-      'is_child': True}
-     ),
-
-    ('travel_distance',
-     {'type'    : 'text',
-      'label'   : 'travel distance (um)',
-      'default' : config_dict['travel_distance'],
-      'is_child': True}
-     ),
-
-    ('move_seed',
-     {'type'    : 'text',
-      'label'   : 'move seed',
-      'default' : config_dict['move_seed'],
-      'is_child': True}
-     ),
-
-    ('table_filename',
-     {'type'    : 'path',
-      'label'   : 'filename',
-      'default' : config_dict['table_filename'],
-      'is_child': True}
-     ),
-
-    ('num_jumps',
-     {'type'    : 'text',
-      'label'   : 'number of jumps',
-      'default' : config_dict['num_jumps'],
-      'is_child': True}
-     ),
-
-    ('jump_delay',
-     {'type'    : 'text',
-      'label'   : 'jump delay (frames)',
-      'default' : config_dict['jump_delay'],
-      'is_child': True}
-     )
-])
-
-global_default_param = OrderedDict([
-    ('display_size',
-     {'type'    : 'list',
-      'label'   : 'display size (pixels)',
-      'default' : config_dict['display_size'],
-      'is_child': False}
-     ),
-
-    ('position',
-     {'type'    : 'list',
-      'label'   : 'win position (xy)',
-      'default' : config_dict['position'],
-      'is_child': False}
-     ),
-
-    ('offset',
-     {'type'    : 'list',
-      'label'   : 'center offset (pix)',
-      'default' : config_dict['offset'],
-      'is_child': False}
-     ),
-
-    ('scale',
-     {'type'    : 'list',
-      'label'   : 'scale (xy)',
-      'default' : config_dict['scale'],
-      'is_child': False}
-     ),
-
-    ('pix_per_micron',
-     {'type'    : 'text',
-      'label'   : 'pix per micron',
-      'default' : config_dict['pix_per_micron'],
-      'is_child': False}
-     ),
-
-    ('frame_rate',
-     {'type'    : 'text',
-      'label'   : 'frame rate',
-      'default' : config_dict['frame_rate'],
-      'is_child': False}
-     ),
-
-    ('protocol_reps',
-     {'type'    : 'text',
-      'label'   : 'protocol reps',
-      'default' : config_dict['protocol_reps'],
-      'is_child': False}
-     ),
-
-    ('trigger_wait',
-     {'type'    : 'text',
-      'label'   : 'start trigger wait',
-      'default' : config_dict['trigger_wait'],
-      'is_child': False}
-     ),
-
-    ('background',
-     {'type'    : 'list',
-      'label'   : 'background (RGB)',
-      'default' : config_dict['background'],
-      'is_child': False}
-     ),
-
-    ('pref_dir',
-     {'type'    : 'text',
-      'label'   : 'preferred dir',
-      'default' : config_dict['pref_dir'],
-      'is_child': False}
-     ),
-
-    ('screen_num',
-     {'type'    : 'choice',
-      'label'   : 'screen number',
-      'choices' : ['1', '2'],
-      'default' : str(config_dict['screen_num']),  # to select default,
-      # need to be strings
-      'is_child': False}
-     ),
-
-    ('gamma_correction',
-     {'type'    : 'choice',
-      'label'   : 'gamma monitor',
-      'choices' : ['default'] + gamma_mons,
-      'default' : str(config_dict['gamma_correction']),  # to select default,
-      # need to be strings
-      'is_child': False}
-     ),
-
-    ('fullscreen',
-     {'type'    : 'choice',
-      'label'   : 'fullscreen',
-      'choices' : ['True', 'False'],
-      'default' : config_dict['fullscreen'],
-      'is_child': False}
-     ),
-
-    ('log',
-     {'type'    : 'choice',
-      'label'   : 'log',
-      'choices' : ['True', 'False'],
-      'default' : config_dict['log'],
-      'is_child': False}
-     ),
-
-    ('capture',
-     {'type'    : 'choice',
-      'label'   : 'capture',
-      'choices' : ['True', 'False'],
-      'default' : config_dict['capture'],
-      'is_child': False}
-     )
-])
-=======
         return value
 
     def trans(self, category):
@@ -1281,7 +694,6 @@
               'is_child': False}
              )
         ])
->>>>>>> f5a14d1b
 
 
 class TextCtrlTag(wx.TextCtrl):
@@ -2263,315 +1675,8 @@
         super(DirPanel, self).__init__(parent)
 
         # instance attributes
-<<<<<<< HEAD
-        self.sub_panel_dict = None
-        self.type = None
-        self.input_dict = None
-        self.verbose = False
-
-        # load defaults
-        self.param_dict = OrderedDict(params)
-
-        # create sizer
-        self.grid = wx.GridBagSizer(hgap=5, vgap=5)
-
-        self.i = 0  # list counter
-        self.j = 0  # pos in sizer counter
-
-        # method for recursively generating label and input fields
-        self.create_inputs()
-
-        # nest and place sizers
-        win_sizer = wx.BoxSizer()
-        win_sizer.Add(self.grid, 1, wx.ALL | wx.EXPAND, border=10)
-
-        # set sizer
-        self.SetSizer(win_sizer)
-
-    def create_inputs(self):
-        """
-        Method to recursively generate label and input widgets.
-        Checks if param is child of another and only generates
-        parent params, then generates subpanel with associated child
-        params. Differentiates between input types (text, dropdown,
-        list (i.e. multiple text fields).
-        """
-        # trackers for various widgets
-        param_list = []
-        input_dict = {}
-        self.input_dict = input_dict
-
-        # dictionary to store SubPanel information when generated
-        self.sub_panel_dict = {}
-
-        # iterates through key/values pairs in param dict
-        # k is the parameter (eg. fill_mode)
-        # v is the dictionary of associated details (type:circle,
-        # is_child:False, etc.)
-        for k, v in self.param_dict.iteritems():
-            # only generate fields for parent params
-            if not v['is_child']:
-                # label widget
-                param_list.append(
-                    wx.StaticText(self, label=str(v['label'] + ':')))
-
-                # various input widgets
-                if v['type'] == 'text':
-                    input_dict[k] = (TextCtrlTag(self, size=(120, -1), tag=k,
-                                                 in_table=False,
-                                                 value=str(v['default']),
-                                                 validator=TextCtrlValidator()))
-                    # binds event to method (so input_update() method is called
-                    # on each wx.EVT_TEXT event.
-                    self.Bind(wx.EVT_TEXT, self.input_update,
-                              input_dict[k])
-                    # binder for inputting data in table
-                    self.Bind(wx.EVT_CONTEXT_MENU, self.on_right_click,
-                              input_dict[k])
-                    # self.Bind(wx.EVT_RIGHT_UP, self.on_right_click,
-                    #           input_dict[k])
-
-                elif v['type'] == 'choice':
-                    input_dict[k] = (ChoiceTag(self, tag=k,
-                                               choices=v['choices'],
-                                               Value=v['default']))
-                    # on windows, choices still default to blank, so manually
-                    # set selection to default for aesthetics
-                    input_dict[k].SetStringSelection(v['default'])
-                    # same as above, but for wx.EVT_CHOICE event
-                    self.Bind(wx.EVT_CHOICE, self.input_update,
-                              input_dict[k])
-                    # binder for inputting data in table
-                    self.Bind(wx.EVT_CONTEXT_MENU, self.on_right_click,
-                              input_dict[k])
-
-                elif v['type'] == 'path':
-                    input_dict[k] = (FilePickerCtrlTag(self, tag=k,
-                                     message='Path to file',
-                                     style=wx.FLP_USE_TEXTCTRL | wx.FLP_SMALL))
-                    self.Bind(wx.EVT_FILEPICKER_CHANGED,
-                              self.input_update, input_dict[k])
-
-                elif v['type'] == 'list':
-                    # get length of list for sizer and TextCtrl sizing
-                    length = len(v['default'])
-                    # sizer for adding text boxes into grid
-                    list_sizer = wx.GridSizer(rows=1, cols=length, hgap=5)
-                    # list of TextCtrl list widgets
-                    list_list = []
-                    # iterate through number of fields in each list and
-                    # create a TextCtrl for each, with tag2 as the position
-                    # of the input in the param list
-                    # also resize TextCtrl so lengths match up for aesthetic
-                    # purposes
-                    # TODO: find a better way to size list TextCtrl
-                    for i in range(length):
-                        list_list.append(TextCtrlTag(self, tag=k, tag2=i,
-                        size=((120 / length - (5 * (length - 1)) / length),
-                              -1),  # -1 defaults to appropriate size
-                              in_table=False,
-                              value=str(v['default'][i]),
-                              validator=TextCtrlValidator()))
-                        # add to sizer
-                        list_sizer.Add(list_list[i])
-                        # bind
-                        self.Bind(wx.EVT_TEXT, self.input_update, list_list[i])
-                        # binder for inputting data in table
-                        self.Bind(wx.EVT_CONTEXT_MENU, self.on_right_click,
-                                  list_list[i])
-                    # add sizer to input_dict for inclusion in grid
-                    input_dict[k] = list_sizer
-
-                elif v['type'] == 'radio':
-                    input_dict[k] = (RadioBoxTag(self, tag=k, choices=v[
-                                     'choices'], style=wx.RA_SPECIFY_COLS,
-                                     majorDimension=2))
-                    input_dict[k].SetStringSelection(v['default'])
-                    self.Bind(wx.EVT_RADIOBOX, self.input_update,
-                              input_dict[k])
-
-                # add widgets to sizer
-                self.grid.Add(param_list[self.i], pos=(self.j, 0))
-                self.grid.Add(input_dict[k], pos=(self.j, 1))
-
-                # increment counters
-                # separate counters because subpanels increase grid count
-                # without increasing list count
-                self.i += 1  # list
-                self.j += 1  # grid
-
-            # checks if param has child params
-            if 'children' in v:
-                # create a new dictionary in sub panel dict for that parameter
-                # necessary because some panels have more than one subpanel,
-                # and the proper subpanel needs to be referenced on calls
-                # to Show() and Hide()
-                self.sub_panel_dict[k] = {}
-
-                # single sizer so that subpanels can occupy the same space
-                sub_sizer = wx.BoxSizer(wx.VERTICAL)
-
-                # iterate through the dictionary of child params
-                # k2 is value of choice with child params
-                # v2 is a list of the associated child params
-                for k2, v2 in self.param_dict[k]['children'].iteritems():
-                    # instantiate new ordered dict to hold child params to be
-                    # generated on subpanel instantiating
-                    sub_param_dict = OrderedDict()
-
-                    # iterates through list of child params and creates
-                    # copy of dict entry found in param_dict
-                    # can't use = otherwise changes to sub_param_dict will
-                    # make changes in param_dict
-                    for item in self.param_dict[k]['children'][k2]:
-                        sub_param_dict[item] = copy.deepcopy(
-                            self.param_dict[item])
-                    # iterate through new sub_param_dict
-                    # k3 is the param name
-                    # v3 is the dictionary of associated details
-                    for k3, v3 in sub_param_dict.iteritems():
-                        # set is_child to False so that on call to
-                        # create_inputs() widgets will be created
-                        v3['is_child'] = False
-
-                    # instantiate subpanel with new dict
-                    self.sub_panel_dict[k][k2] = SubPanel(sub_param_dict, self,
-                                                          self.param_dict)
-
-                # add panels to sub sizer
-                for k4, v4 in self.sub_panel_dict[k].iteritems():
-                    sub_sizer.Add(v4, 1)
-
-                # add sub sizer to grid sizer, spanning both columns
-                self.grid.Add(sub_sizer, pos=(self.j, 0), span=(1, 2))
-                # increment sizer counter
-                self.j += 1
-
-    # def on_focus(self, event):
-    #     """
-    #     Method to call highlight_all when focused. Required to due needing to
-    #     use wx.CallAfter, since on_focus does its own set_selection which
-    #     overrides highlight_all's.
-    #     :param event: wxPython event, passed by binder
-    #     """
-    #     textctrl = event.GetEventObject()
-    #     wx.CallAfter(self.select_all, textctrl)
-    #
-    # def select_all(self, textctrl):
-    #     """
-    #     Method to highlight all on focus, for easier replacing, especially
-    #     when tabbing on OSX where default behavior is not to highlight.
-    #     """
-    #     textctrl.SelectAll()
-
-    def input_update(self, event):
-        """
-        Method for updating param_dict on changes to input widgets
-
-        :param event: wxPython event, passed by binder
-        """
-        self.Validate()
-        # Get tag of object (which is param)
-        param = event.GetEventObject().tag
-        # start printing changes
-        if self.verbose:
-            print param,
-
-        # get the new value from the widget
-        value = event.GetString()
-
-        # skip all if choicectrl and in table
-        if isinstance(event.GetEventObject(), ChoiceTag):
-            if event.GetEventObject().in_table:
-                event.Skip()
-                event.GetEventObject().SetStringSelection('table')
-                return
-
-        # attempt to cast to float or int, else leave as is (hopefully string)
-        try:
-            value = int(value)
-        except ValueError:
-            try:
-                value = float(value)
-            except ValueError:
-                pass
-
-        # if a list type param, change the appropriate list item by getting
-        # tag2 (list index)
-        if self.param_dict[param]['type'] == 'path':
-            self.param_dict[param]['default'] = event.GetPath()
-        elif self.param_dict[param]['type'] == 'text':
-            self.param_dict[param]['default'] = value
-        elif self.param_dict[param]['type'] == 'choice':
-            self.param_dict[param]['default'] = value
-        elif self.param_dict[param]['type'] == 'radio':
-            self.param_dict[param]['default'] = \
-                event.GetEventObject().GetStringSelection()
-        elif self.param_dict[param]['type'] == 'list':
-            self.param_dict[param]['default'][event.GetEventObject().tag2] = \
-                value
-
-        # finish printing info
-        if self.verbose:
-            print "set to {}.".format(self.param_dict[param]['default'])
-
-        # hide/show panels if necessary
-        if 'children' in self.param_dict[param]:
-            # iterate through all the subpanel and show/hide as needed
-            for item in self.param_dict[param]['children']:
-                if item == value:
-                    self.sub_panel_dict[param][item].Show()
-                else:
-                    self.sub_panel_dict[param][item].Hide()
-            # redraw
-            self.Fit()
-
-        if param == 'background':
-            StimProgram.MyWindow.change_color(self.param_dict[param]['default'])
-
-        if param == 'pref_dir':
-            StimProgram.GlobalDefaults['pref_dir'] = self.param_dict[param]['default']
-
-        if param == 'capture':
-            StimProgram.GlobalDefaults['capture'] = self.param_dict[param]['default']
-
-    def on_right_click(self, event):
-        """Adds param to table and sets it non editable.
-
-        :param event:
-        """
-        ctrl = event.GetEventObject()
-        self.GetTopLevelParent().grid.add_to_grid(ctrl)
-
-    def get_param_dict(self):
-        """
-        Method for returning a dictionary with extra info stripped out,
-        to eventually pass to StimProgram.py
-        """
-        params = {}
-        for k, v in self.param_dict.iteritems():
-            if v['default'] == 'True':
-                v['default'] = True
-            elif v['default'] == 'False':
-                v['default'] = False
-            params[k] = v['default']
-
-        # remove move type from dictionary and set as instance attribute
-        if 'move_type' in params:
-            stim_type = params.pop('move_type')
-            stim_type = convert_stim_type(stim_type)
-
-        return params
-
-    def set_value(self, param, value):
-        """
-        Method to change control values on load. SetValue() simulates user
-        input and so generates an event, but SetStringSelection() does not,
-        so it is necessary to simulate the choice event.
-=======
         self.frame = parent.GetTopLevelParent()
         self.parameters = self.frame.parameters
->>>>>>> f5a14d1b
 
         # sizer for panel
         panel_sizer = wx.BoxSizer(wx.VERTICAL)
